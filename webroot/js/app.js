import { h, Component } from '/js/web_modules/preact.js';
import htm from '/js/web_modules/htm.js';
const html = htm.bind(h);

import { OwncastPlayer } from './components/player.js';
import SocialIconsList from './components/platform-logos-list.js';
import UsernameForm from './components/chat/username.js';
import VideoPoster from './components/video-poster.js';
import Followers from './components/federation/followers.js'

import Chat from './components/chat/chat.js';
import Websocket, {
  CALLBACKS,
  SOCKET_MESSAGE_TYPES,
} from './utils/websocket.js';
import { registerChat } from './chat/register.js';

import ExternalActionModal, {
  ExternalActionButton,
} from './components/external-action-modal.js';

import FediverseFollowModal, {FediverseFollowButton} from './components/fediverse-follow-modal.js';

import {
  addNewlines,
  checkUrlPathForDisplay,
  classNames,
  debounce,
  getLocalStorage,
  getOrientation,
  hasTouchScreen,
  makeLastOnlineString,
  parseSecondsToDurationString,
  pluralize,
  ROUTE_RECORDINGS,
  setLocalStorage,
} from './utils/helpers.js';
import {
  CHAT_MAX_MESSAGE_LENGTH,
  EST_SOCKET_PAYLOAD_BUFFER,
  HEIGHT_SHORT_WIDE,
  KEY_ACCESS_TOKEN,
  KEY_CHAT_DISPLAYED,
  KEY_USERNAME,
  MESSAGE_OFFLINE,
  MESSAGE_ONLINE,
  ORIENTATION_PORTRAIT,
  OWNCAST_LOGO_LOCAL,
  TEMP_IMAGE,
  TIMER_DISABLE_CHAT_AFTER_OFFLINE,
  TIMER_STATUS_UPDATE,
  TIMER_STREAM_DURATION_COUNTER,
  URL_CONFIG,
  URL_OWNCAST,
  URL_STATUS,
  URL_VIEWER_PING,
  WIDTH_SINGLE_COL,
} from './utils/constants.js';

export default class App extends Component {
  constructor(props, context) {
    super(props, context);

    const chatStorage = getLocalStorage(KEY_CHAT_DISPLAYED);
    this.hasTouchScreen = hasTouchScreen();
    this.windowBlurred = false;

    this.state = {
      websocket: null,
      canChat: false, // all of chat functionality (panel + username)
      displayChatPanel: chatStorage === null ? true : chatStorage === 'true', // just the chat panel
      chatInputEnabled: false, // chat input box state
      accessToken: null,
      username: getLocalStorage(KEY_USERNAME),
      isRegistering: false,
      touchKeyboardActive: false,

      configData: {
        loading: true,
      },
      extraPageContent: '',

      playerActive: false, // player object is active
      streamOnline: null, // stream is active/online
      isPlaying: false, // player is actively playing video

      // status
      streamStatusMessage: MESSAGE_OFFLINE,
      viewerCount: '',
      lastDisconnectTime: null,

      // dom
      windowWidth: window.innerWidth,
      windowHeight: window.innerHeight,
      orientation: getOrientation(this.hasTouchScreen),

      externalAction: null,
<<<<<<< HEAD

      // routing & tabbing
      section: '',
      sectionId: '',
=======
      showFediverseFollowModal: false,
>>>>>>> 47faa772
    };

    // timers
    this.playerRestartTimer = null;
    this.offlineTimer = null;
    this.statusTimer = null;
    this.disableChatInputTimer = null;
    this.streamDurationTimer = null;

    // misc dom events
    this.handleChatPanelToggle = this.handleChatPanelToggle.bind(this);
    this.handleUsernameChange = this.handleUsernameChange.bind(this);
    this.handleFormFocus = this.handleFormFocus.bind(this);
    this.handleFormBlur = this.handleFormBlur.bind(this);
    this.handleWindowBlur = this.handleWindowBlur.bind(this);
    this.handleWindowFocus = this.handleWindowFocus.bind(this);
    this.handleWindowResize = debounce(this.handleWindowResize.bind(this), 250);

    this.handleOfflineMode = this.handleOfflineMode.bind(this);
    this.handleOnlineMode = this.handleOnlineMode.bind(this);
    this.disableChatInput = this.disableChatInput.bind(this);
    this.setCurrentStreamDuration = this.setCurrentStreamDuration.bind(this);

    this.handleKeyPressed = this.handleKeyPressed.bind(this);
    this.displayExternalAction = this.displayExternalAction.bind(this);
    this.closeExternalActionModal = this.closeExternalActionModal.bind(this);
    this.displayFediverseFollowModal = this.displayFediverseFollowModal.bind(this);
    this.closeFediverseFollowModal = this.closeFediverseFollowModal.bind(this);
    
    // player events
    this.handlePlayerReady = this.handlePlayerReady.bind(this);
    this.handlePlayerPlaying = this.handlePlayerPlaying.bind(this);
    this.handlePlayerEnded = this.handlePlayerEnded.bind(this);
    this.handlePlayerError = this.handlePlayerError.bind(this);

    // fetch events
    this.getConfig = this.getConfig.bind(this);
    this.getStreamStatus = this.getStreamStatus.bind(this);

    // user events
    this.handleWebsocketMessage = this.handleWebsocketMessage.bind(this);

    // chat
    this.hasConfiguredChat = false;
    this.setupChatAuth = this.setupChatAuth.bind(this);
    this.disableChat = this.disableChat.bind(this);
  }

  componentDidMount() {
    this.getConfig();
    if (!this.hasTouchScreen) {
      window.addEventListener('resize', this.handleWindowResize);
    }
    window.addEventListener('blur', this.handleWindowBlur);
    window.addEventListener('focus', this.handleWindowFocus);
    if (this.hasTouchScreen) {
      window.addEventListener('orientationchange', this.handleWindowResize);
    }
    window.addEventListener('keypress', this.handleKeyPressed);
    this.player = new OwncastPlayer();
    this.player.setupPlayerCallbacks({
      onReady: this.handlePlayerReady,
      onPlaying: this.handlePlayerPlaying,
      onEnded: this.handlePlayerEnded,
      onError: this.handlePlayerError,
    });
    this.player.init();

    // check routing
    console.log("==== did mount");
    this.getRoute();
  }

  componentWillUnmount() {
    // clear all the timers
    clearInterval(this.playerRestartTimer);
    clearInterval(this.offlineTimer);
    clearInterval(this.statusTimer);
    clearTimeout(this.disableChatInputTimer);
    clearInterval(this.streamDurationTimer);
    window.removeEventListener('resize', this.handleWindowResize);
    window.removeEventListener('blur', this.handleWindowBlur);
    window.removeEventListener('focus', this.handleWindowFocus);
    window.removeEventListener('keypress', this.handleKeyPressed);
    if (this.hasTouchScreen) {
      window.removeEventListener('orientationchange', this.handleWindowResize);
    }
  }

  getRoute() {
    const routeInfo = checkUrlPathForDisplay();
    this.setState({
      ...routeInfo,
    });
  }

  // fetch /config data
  getConfig() {
    fetch(URL_CONFIG)
      .then((response) => {
        if (!response.ok) {
          throw new Error(`Network response was not ok ${response.ok}`);
        }
        return response.json();
      })
      .then((json) => {
        this.setConfigData(json);
      })
      .catch((error) => {
        this.handleNetworkingError(`Fetch config: ${error}`);
      });
  }

  // fetch stream status
  getStreamStatus() {
    fetch(URL_STATUS)
      .then((response) => {
        if (!response.ok) {
          throw new Error(`Network response was not ok ${response.ok}`);
        }
        return response.json();
      })
      .then((json) => {
        this.updateStreamStatus(json);
      })
      .catch((error) => {
        this.handleOfflineMode();
        this.handleNetworkingError(`Stream status: ${error}`);
      });

    // Ping the API to let them know we're an active viewer
    fetch(URL_VIEWER_PING).catch((error) => {
      this.handleOfflineMode();
      this.handleNetworkingError(`Viewer PING error: ${error}`);
    });
  }

  setConfigData(data = {}) {
    const { name, summary, chatDisabled } = data;
    window.document.title = name;

    // If this is the first time setting the config
    // then setup chat if it's enabled.
    const chatBlocked = getLocalStorage('owncast_chat_blocked');
    if (!chatBlocked && !this.hasConfiguredChat && !chatDisabled) {
      this.setupChatAuth();
    }

    this.hasConfiguredChat = true;

    this.setState({
      canChat: !chatBlocked,
      configData: {
        ...data,
        summary: summary && addNewlines(summary),
      },
    });
  }

  // handle UI things from stream status result
  updateStreamStatus(status = {}) {
    const { streamOnline: curStreamOnline } = this.state;

    if (!status) {
      return;
    }
    const {
      viewerCount,
      online,
      lastConnectTime,
      streamTitle,
      lastDisconnectTime,
    } = status;

    this.setState({
      viewerCount,
      lastConnectTime,
      streamOnline: online,
      streamTitle,
      lastDisconnectTime,
    });

    if (status.online !== curStreamOnline) {
      if (status.online) {
        // stream has just come online.
        this.handleOnlineMode();
      } else {
        // stream has just flipped offline or app just got loaded and stream is offline.
        this.handleOfflineMode(lastDisconnectTime);
      }
    }
  }

  // when videojs player is ready, start polling for stream
  handlePlayerReady() {
    this.getStreamStatus();
    this.statusTimer = setInterval(this.getStreamStatus, TIMER_STATUS_UPDATE);
  }

  handlePlayerPlaying() {
    this.setState({
      isPlaying: true,
    });
  }

  // likely called some time after stream status has gone offline.
  // basically hide video and show underlying "poster"
  handlePlayerEnded() {
    this.setState({
      playerActive: false,
      isPlaying: false,
    });
  }

  handlePlayerError() {
    // do something?
    this.handleOfflineMode();
    this.handlePlayerEnded();
  }

  // stop status timer and disable chat after some time.
  handleOfflineMode(lastDisconnectTime) {
    clearInterval(this.streamDurationTimer);

    if (lastDisconnectTime) {
      const remainingChatTime =
        TIMER_DISABLE_CHAT_AFTER_OFFLINE -
        (Date.now() - new Date(lastDisconnectTime));
      const countdown = remainingChatTime < 0 ? 0 : remainingChatTime;
      if (countdown > 0) {
        this.setState({
          chatInputEnabled: true,
        });
      }
      this.disableChatInputTimer = setTimeout(this.disableChatInput, countdown);
    }

    this.setState({
      streamOnline: false,
      streamStatusMessage: MESSAGE_OFFLINE,
    });

    if (this.player.vjsPlayer && this.player.vjsPlayer.paused()) {
      this.handlePlayerEnded();
    }

    if (this.windowBlurred) {
      document.title = ` 🔴 ${
        this.state.configData && this.state.configData.name
      }`;
    }
  }

  // play video!
  handleOnlineMode() {
    this.player.startPlayer();
    clearTimeout(this.disableChatInputTimer);
    this.disableChatInputTimer = null;

    this.streamDurationTimer = setInterval(
      this.setCurrentStreamDuration,
      TIMER_STREAM_DURATION_COUNTER
    );

    this.setState({
      playerActive: true,
      streamOnline: true,
      chatInputEnabled: true,
      streamTitle: '',
      streamStatusMessage: MESSAGE_ONLINE,
    });

    if (this.windowBlurred) {
      document.title = ` 🟢 ${
        this.state.configData && this.state.configData.name
      }`;
    }
  }

  setCurrentStreamDuration() {
    let streamDurationString = '';
    if (this.state.lastConnectTime) {
      const diff = (Date.now() - Date.parse(this.state.lastConnectTime)) / 1000;
      streamDurationString = parseSecondsToDurationString(diff);
    }
    this.setState({
      streamStatusMessage: `${MESSAGE_ONLINE} ${streamDurationString}`,
    });
  }

  handleUsernameChange(newName) {
    this.setState({
      username: newName,
    });

    this.sendUsernameChange(newName);
  }

  handleFormFocus() {
    if (this.hasTouchScreen) {
      this.setState({
        touchKeyboardActive: true,
      });
    }
  }

  handleFormBlur() {
    if (this.hasTouchScreen) {
      this.setState({
        touchKeyboardActive: false,
      });
    }
  }

  handleChatPanelToggle() {
    const { displayChatPanel: curDisplayed } = this.state;

    const displayChat = !curDisplayed;
    setLocalStorage(KEY_CHAT_DISPLAYED, displayChat);
    this.setState({
      displayChatPanel: displayChat,
    });
  }

  disableChatInput() {
    this.setState({
      chatInputEnabled: false,
    });
  }

  handleNetworkingError(error) {
    console.error(`>>> App Error: ${error}`);
  }

  handleWindowResize() {
    this.setState({
      windowWidth: window.innerWidth,
      windowHeight: window.innerHeight,
      orientation: getOrientation(this.hasTouchScreen),
    });
  }

  handleWindowBlur() {
    this.windowBlurred = true;
  }

  handleWindowFocus() {
    this.windowBlurred = false;
    window.document.title = this.state.configData && this.state.configData.name;
  }

  handleSpaceBarPressed(e) {
    e.preventDefault();
    if (this.state.isPlaying) {
      this.setState({
        isPlaying: false,
      });
      try {
        this.player.vjsPlayer.pause();
      } catch (err) {
        console.warn(err);
      }
    } else {
      this.setState({
        isPlaying: true,
      });
      this.player.vjsPlayer.play();
    }
  }

  handleMuteKeyPressed() {
    const muted = this.player.vjsPlayer.muted();
    const volume = this.player.vjsPlayer.volume();

    try {
      if (volume === 0) {
        this.player.vjsPlayer.volume(0.5);
        this.player.vjsPlayer.muted(false);
      } else {
        this.player.vjsPlayer.muted(!muted);
      }
    } catch (err) {
      console.warn(err);
    }
  }

  handleFullScreenKeyPressed() {
    if (this.player.vjsPlayer.isFullscreen()) {
      this.player.vjsPlayer.exitFullscreen();
    } else {
      this.player.vjsPlayer.requestFullscreen();
    }
  }

  handleVolumeSet(factor) {
    this.player.vjsPlayer.volume(this.player.vjsPlayer.volume() + factor);
  }

  handleKeyPressed(e) {
    if (
      e.target !== document.getElementById('message-input') &&
      e.target !== document.getElementById('username-change-input') &&
      e.target !== document.getElementsByClassName('emoji-picker__search')[0] &&
      this.state.streamOnline
    ) {
      switch (e.code) {
        case 'MediaPlayPause':
        case 'KeyP':
        case 'Space':
          this.handleSpaceBarPressed(e);
          break;
        case 'KeyM':
          this.handleMuteKeyPressed(e);
          break;
        case 'KeyF':
          this.handleFullScreenKeyPressed(e);
          break;
        case 'KeyC':
          this.handleChatPanelToggle();
          break;
        case 'Digit9':
          this.handleVolumeSet(-0.1);
          break;
        case 'Digit0':
          this.handleVolumeSet(0.1);
      }
    }
  }

  displayExternalAction(action) {
    const { username } = this.state;
    if (!action) {
      return;
    }
    const { url: actionUrl, openExternally } = action || {};
    let url = new URL(actionUrl);
    // Append url and username to params so the link knows where we came from and who we are.
    url.searchParams.append('username', username);
    url.searchParams.append('instance', window.location);

    const fullUrl = url.toString();

    if (openExternally) {
      var win = window.open(fullUrl, '_blank');
      win.focus();
      return;
    }
    this.setState({
      externalAction: {
        ...action,
        url: fullUrl,
      },
    });
  }
  closeExternalActionModal() {
    this.setState({
      externalAction: null,
    });
  }

  displayFediverseFollowModal() {
    this.setState({displayFediverseFollowModal: true});
  }
  closeFediverseFollowModal() {
    this.setState({displayFediverseFollowModal: false});
  }

  handleWebsocketMessage(e) {
    if (e.type === SOCKET_MESSAGE_TYPES.ERROR_USER_DISABLED) {
      // User has been actively disabled on the backend. Turn off chat for them.
      this.handleBlockedChat();
    } else if (
      e.type === SOCKET_MESSAGE_TYPES.ERROR_NEEDS_REGISTRATION &&
      !this.isRegistering
    ) {
      // User needs an access token, so start the user auth flow.
      this.state.websocket.shutdown();
      this.setState({ websocket: null });
      this.setupChatAuth(true);
    } else if (e.type === SOCKET_MESSAGE_TYPES.ERROR_MAX_CONNECTIONS_EXCEEDED) {
      // Chat server cannot support any more chat clients. Turn off chat for them.
      this.disableChat();
    } else if (e.type === SOCKET_MESSAGE_TYPES.CONNECTED_USER_INFO) {
      // When connected the user will return an event letting us know what our
      // user details are so we can display them properly.
      const { user } = e;
      const { displayName } = user;

      this.setState({ username: displayName });
    }
  }

  handleBlockedChat() {
    setLocalStorage('owncast_chat_blocked', true);
    this.disableChat();
  }

  disableChat() {
    this.state.websocket.shutdown();
    this.setState({ websocket: null, canChat: false });
  }

  async setupChatAuth(force) {
    var accessToken = getLocalStorage(KEY_ACCESS_TOKEN);
    var username = getLocalStorage(KEY_USERNAME);

    if (!accessToken || force) {
      try {
        this.isRegistering = true;
        const registration = await registerChat(this.state.username);
        accessToken = registration.accessToken;
        username = registration.displayName;

        setLocalStorage(KEY_ACCESS_TOKEN, accessToken);
        setLocalStorage(KEY_USERNAME, username);

        this.isRegistering = false;
      } catch (e) {
        console.error('registration error:', e);
      }
    }

    if (this.state.websocket) {
      this.state.websocket.shutdown();
      this.setState({
        websocket: null,
      });
    }

    // Without a valid access token he websocket connection will be rejected.
    const websocket = new Websocket(accessToken);
    websocket.addListener(
      CALLBACKS.RAW_WEBSOCKET_MESSAGE_RECEIVED,
      this.handleWebsocketMessage
    );

    this.setState({
      username,
      websocket,
      accessToken,
    });
  }

  sendUsernameChange(newName) {
    const nameChange = {
      type: SOCKET_MESSAGE_TYPES.NAME_CHANGE,
      newName,
    };
    this.state.websocket.send(nameChange);
  }

  render(props, state) {
    const {
      chatInputEnabled,
      configData,
      displayChatPanel,
      canChat,

      isPlaying,
      orientation,
      playerActive,
      streamOnline,
      streamStatusMessage,
      streamTitle,
      touchKeyboardActive,
      username,
      viewerCount,
      websocket,
      windowHeight,
      windowWidth,
      externalAction,
      lastDisconnectTime,
<<<<<<< HEAD
      section,
      sectionId,
=======
      displayFediverseFollowModal,
>>>>>>> 47faa772
    } = state;
    const {
      version: appVersion,
      logo = TEMP_IMAGE,
      socialHandles = [],
      summary,
      tags = [],
      name,
      extraPageContent,
      chatDisabled,
      externalActions,
      customStyles,
      maxSocketPayloadSize,
      federation = {
        "enabled": true,
        "account": "testing@ap-test.owncast.tv",
        "followerCount": 12
      }, // MOCK
    } = configData;

    const bgUserLogo = { backgroundImage: `url(${logo})` };

    const tagList = tags !== null && tags.length > 0 && tags.join(' #');

    let viewerCountMessage = '';
    if (streamOnline && viewerCount > 0) {
      viewerCountMessage = html`${viewerCount}
      ${pluralize(' viewer', viewerCount)}`;
    } else if (lastDisconnectTime) {
      viewerCountMessage = makeLastOnlineString(lastDisconnectTime);
    }

    const mainClass = playerActive ? 'online' : '';
    const isPortrait =
      this.hasTouchScreen && orientation === ORIENTATION_PORTRAIT;
    const shortHeight = windowHeight <= HEIGHT_SHORT_WIDE && !isPortrait;
    const singleColMode = windowWidth <= WIDTH_SINGLE_COL && !shortHeight;

    const noVideoContent = !playerActive || (section === ROUTE_RECORDINGS && sectionId !== '');
    const shouldDisplayChat = displayChatPanel && !chatDisabled && !noVideoContent;
    const usernameStyle = chatDisabled ? 'none' : 'flex';
    // const shouldDisplayChat = displayChatPanel && canChat && !chatDisabled;

    const extraAppClasses = classNames({
      'config-loading': configData.loading,

      chat: shouldDisplayChat,
      'no-chat': !shouldDisplayChat,
      'no-video': noVideoContent,
      'chat-hidden': !displayChatPanel && canChat && !chatDisabled, // hide panel
      'chat-disabled': !canChat || chatDisabled,
      'single-col': singleColMode,
      'bg-gray-800': singleColMode && shouldDisplayChat,
      'short-wide': shortHeight && windowWidth > WIDTH_SINGLE_COL,
      'touch-screen': this.hasTouchScreen,
      'touch-keyboard-active': touchKeyboardActive,
    });

    const poster = isPlaying
      ? null
      : html` <${VideoPoster} offlineImage=${logo} active=${streamOnline} /> `;

    const fediverseFollowAction = {
      color: 'rgba(28, 26, 59, 1)',
      description: `Follow ${name} at ${federation.account}`,
      icon: '/img/fediverse-color.png',
      openExternally: false,
      title: `Follow ${federation.followerCount > 10 ? ` (${federation.followerCount})` : ''}`,
      url: "https://localhost:8080/",
    };

    // modal buttons
    const externalActionButtons =
      externalActions &&
      externalActions.length > 0 &&
      html`<div
        id="external-actions-container"
        class="flex flex-row flex-wrap justify-end"
      >
        ${externalActions.map(
          function (action) {
            console.log(action)
            return html`<${ExternalActionButton}
              onClick=${this.displayExternalAction}
              action=${action}
            />`;
          }.bind(this)
        )}

        ${federation.enabled && html`<span id="fediverse-follow-button-container">
            <${ExternalActionButton}
              onClick=${this.displayExternalAction}
              action=${fediverseFollowAction}
            />
          </span>`}
      </div>`

    const fediverseFollowButton = true && html`<${FediverseFollowButton} onClick=${this.displayFediverseFollowModal} />`;
    const fediverseFollowModal = displayFediverseFollowModal && html`<${FediverseFollowModal} onClose=${this.closeFediverseFollowModal} name=${name} />`;

    // modal component
    const externalActionModal =
      externalAction &&
      html`<${ExternalActionModal}
        action=${externalAction}
        onClose=${this.closeExternalActionModal}
      />`;

    const chat = this.state.websocket
      ? html`
          <${Chat}
            websocket=${websocket}
            username=${username}
            chatInputEnabled=${chatInputEnabled && !chatDisabled}
            instanceTitle=${name}
            accessToken=${this.state.accessToken}
            inputMaxBytes=${maxSocketPayloadSize - EST_SOCKET_PAYLOAD_BUFFER ||
            CHAT_MAX_MESSAGE_LENGTH}
          />
        `
      : null;

    return html`
      <div
        id="app-container"
        class="flex w-full flex-col justify-start relative ${extraAppClasses}"
      >
        <style>
          ${customStyles}
        </style>

        <div id="top-content" class="z-50">
          <header
            class="flex border-b border-gray-900 border-solid shadow-md fixed z-10 w-full top-0	left-0 flex flex-row justify-between flex-no-wrap"
          >
            <h1
              class="flex flex-row items-center justify-start p-2 uppercase text-gray-400 text-xl	font-thin tracking-wider overflow-hidden whitespace-no-wrap"
            >
              <span
                id="logo-container"
                class="inline-block	rounded-full bg-white w-8 min-w-8 min-h-8 h-8 mr-2 bg-no-repeat bg-center"
              >
                <img
                  class="logo visually-hidden"
                  src=${OWNCAST_LOGO_LOCAL}
                  alt="owncast logo"
                />
              </span>
              <span class="instance-title overflow-hidden truncate"
                >${streamOnline && streamTitle ? streamTitle : name}</span
              >
            </h1>
            <div
              id="user-options-container"
              class="flex flex-row justify-end items-center flex-no-wrap"
            >
              <${UsernameForm}
                username=${username}
                onUsernameChange=${this.handleUsernameChange}
                onFocus=${this.handleFormFocus}
                onBlur=${this.handleFormBlur}
              />
              <button
                type="button"
                id="chat-toggle"
                onClick=${this.handleChatPanelToggle}
                class="flex cursor-pointer text-center justify-center items-center min-w-12 h-full bg-gray-800 hover:bg-gray-700"
                style=${{ display: chatDisabled ? 'none' : 'block' }}
              >
                💬
              </button>
            </div>
          </header>
        </div>

        <main class=${mainClass}>
          <div
            id="video-container"
            class="flex owncast-video-container bg-black w-full bg-center bg-no-repeat flex flex-col items-center justify-start"
          >
            <video
              class="video-js vjs-big-play-centered display-block w-full h-full"
              id="video"
              preload="auto"
              controls
              playsinline
            ></video>
            ${poster}
          </div>

          <section
            id="stream-info"
            aria-label="Stream status"
            class="flex text-center flex-row justify-between font-mono py-2 px-4 bg-gray-900 text-indigo-200 shadow-md border-b border-gray-100 border-solid"
          >
            <span class="text-xs">${streamStatusMessage}</span>
            <span id="stream-viewer-count" class="text-xs text-right"
              >${viewerCountMessage}</span
            >
          </section>
        </main>

        <section id="user-content" aria-label="Owncast server information" class="p-2">

          ${externalActionButtons && html`${externalActionButtons}`}


          <div class="user-content flex flex-row p-8">
            <div class="user-logo-icons flex flex-col items-center justify-start mr-8">
              <div
                class="user-image rounded-full bg-white p-4 bg-no-repeat bg-center"
                style=${bgUserLogo}
              >
                <img class="logo visually-hidden" alt="" src=${logo} />
              </div>
              <div class="social-actions">
                <${SocialIconsList} handles=${socialHandles} />
              </div>
            </div>

            <div class="user-content-header">
              <h2 class="server-name font-semibold text-5xl">
                <span class="streamer-name text-indigo-600">${name}</span>
              </h2>
<<<<<<< HEAD
=======
              ${externalActionButtons &&
              html`<div>${externalActionButtons}</div>`}
              ${fediverseFollowButton}
>>>>>>> 47faa772
              <h3 class="font-semibold text-3xl">
                ${streamOnline && streamTitle}
              </h3>
              <div
                id="stream-summary"
                class="stream-summary my-4"
                dangerouslySetInnerHTML=${{ __html: summary }}
              ></div>
              <div id="tag-list" class="tag-list text-gray-600 mb-3">
                ${tagList && `#${tagList}`}
              </div>
            </div>
          </div>


          <!-- tab bar -->
          <div class="mx-8 border-b border-gray-500 border-solid" id="tab-bar">
            tab bar
          </div>

          <div
            id="extra-user-content"
            class="extra-user-content px-8"
            dangerouslySetInnerHTML=${{ __html: extraPageContent }}
          ></div>
        </section>

        <footer class="flex flex-row justify-start p-8 opacity-50 text-xs">
          <span class="mx-1 inline-block">
            <a href="${URL_OWNCAST}" rel="noopener noreferrer" target="_blank"
              >${appVersion}</a
            >
          </span>
        </footer>

        ${chat} ${externalActionModal} ${fediverseFollowModal}
        
        <h3>Followers</h3>
        <${Followers} />
      </div>
    `;
  }
}<|MERGE_RESOLUTION|>--- conflicted
+++ resolved
@@ -95,14 +95,11 @@
       orientation: getOrientation(this.hasTouchScreen),
 
       externalAction: null,
-<<<<<<< HEAD
 
       // routing & tabbing
       section: '',
       sectionId: '',
-=======
       showFediverseFollowModal: false,
->>>>>>> 47faa772
     };
 
     // timers
@@ -131,7 +128,7 @@
     this.closeExternalActionModal = this.closeExternalActionModal.bind(this);
     this.displayFediverseFollowModal = this.displayFediverseFollowModal.bind(this);
     this.closeFediverseFollowModal = this.closeFediverseFollowModal.bind(this);
-    
+
     // player events
     this.handlePlayerReady = this.handlePlayerReady.bind(this);
     this.handlePlayerPlaying = this.handlePlayerPlaying.bind(this);
@@ -675,12 +672,9 @@
       windowWidth,
       externalAction,
       lastDisconnectTime,
-<<<<<<< HEAD
       section,
       sectionId,
-=======
       displayFediverseFollowModal,
->>>>>>> 47faa772
     } = state;
     const {
       version: appVersion,
@@ -905,12 +899,6 @@
               <h2 class="server-name font-semibold text-5xl">
                 <span class="streamer-name text-indigo-600">${name}</span>
               </h2>
-<<<<<<< HEAD
-=======
-              ${externalActionButtons &&
-              html`<div>${externalActionButtons}</div>`}
-              ${fediverseFollowButton}
->>>>>>> 47faa772
               <h3 class="font-semibold text-3xl">
                 ${streamOnline && streamTitle}
               </h3>
@@ -947,7 +935,7 @@
         </footer>
 
         ${chat} ${externalActionModal} ${fediverseFollowModal}
-        
+
         <h3>Followers</h3>
         <${Followers} />
       </div>
