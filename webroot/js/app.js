--- conflicted
+++ resolved
@@ -12,8 +12,6 @@
     data: {
       streamStatus: "",
       viewerCount: 0,
-      sessionMaxViewerCount: 0,
-      overallMaxViewerCount: 0
     },
   });
 
@@ -46,17 +44,12 @@
     }
   });
 
-<<<<<<< HEAD
-async function getStatus() {
-  const url = "/status";
-=======
   var appMessagingMisc = new Messaging();
   appMessagingMisc.init();
 }
 
 async function getStatus() {
   let url = "https://util.real-ity.com:8042/status";
->>>>>>> ce41b6ad
 
   try {
     const response = await fetch(url);
@@ -68,11 +61,7 @@
     app.viewerCount = status.viewerCount
     app.sessionMaxViewerCount = status.sessionMaxViewerCount
     app.overallMaxViewerCount = status.overallMaxViewerCount
-<<<<<<< HEAD
-
-=======
     
->>>>>>> ce41b6ad
   } catch (e) {
     app.streamStatus = "Stream server is offline."
     app.viewerCount = 0
@@ -80,11 +69,7 @@
 
 }
 
-<<<<<<< HEAD
-var websocketReconnectTimer
-=======
 var websocketReconnectTimer;
->>>>>>> ce41b6ad
 function setupWebsocket() {
   clearTimeout(websocketReconnectTimer)
 
@@ -124,17 +109,10 @@
 setupApp()
 getStatus()
 setupWebsocket()
-<<<<<<< HEAD
-setInterval(getStatus, 5000)
-
-function scrollSmoothToBottom(id) {
-  const div = document.getElementById(id)
-=======
 // setInterval(getStatus, 5000)
 
 function scrollSmoothToBottom(id) {
   const div = document.getElementById(id);
->>>>>>> ce41b6ad
   $('#' + id).animate({
     scrollTop: div.scrollHeight - div.clientHeight
   }, 500)
