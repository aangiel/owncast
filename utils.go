--- conflicted
+++ resolved
@@ -63,7 +63,7 @@
 	os.MkdirAll(configuration.PrivateHLSPath, 0777)
 
 	// Remove the previous thumbnail
-	os.Remove("webroot/thumbnail.png")
+	os.Remove("webroot/thumbnail.jpg")
 
 	// Create private hls data dirs
 	if !configuration.VideoSettings.EnablePassthrough || len(configuration.VideoSettings.StreamQualities) == 0 {
@@ -79,16 +79,10 @@
 
 func createInitialOfflineState() {
 	// Provide default files
-<<<<<<< HEAD
-	if !fileExists("webroot/thumbnail.png") {
-		copy("static/logo-900x720.png", "webroot/thumbnail.png")
-	}
-
-=======
 	if !fileExists("webroot/thumbnail.jpg") {
 		copy("static/logo.png", "webroot/thumbnail.jpg")
 	}
->>>>>>> 69da77b0
+
 	showStreamOfflineState(configuration)
 }
 
